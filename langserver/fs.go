package langserver

import (
	"bytes"
	"context"
	"encoding/json"
	"errors"
	"fmt"
	"os"
	"strings"
	"sync"
	"sync/atomic"

	opentracing "github.com/opentracing/opentracing-go"

	"github.com/sourcegraph/ctxvfs"
	"github.com/sourcegraph/go-langserver/pkg/lsp"
	"github.com/sourcegraph/jsonrpc2"

	"github.com/sourcegraph/go-langserver/langserver/internal/utils"
)

// isFileSystemRequest returns if this is an LSP method whose sole
// purpose is modifying the contents of the overlay file system.
func isFileSystemRequest(method string) bool {
	return method == "textDocument/didOpen" ||
		method == "textDocument/didChange" ||
		method == "textDocument/didClose" ||
		method == "textDocument/didSave"
}

// handleFileSystemRequest handles textDocument/did* requests. The URI the
// request is for is returned. true is returned if a file was modified.
func (h *HandlerShared) handleFileSystemRequest(ctx context.Context, req *jsonrpc2.Request) (lsp.DocumentURI, bool, error) {
	span := opentracing.SpanFromContext(ctx)
	h.Mu.Lock()
	overlay := h.overlay
	h.Mu.Unlock()

	do := func(uri lsp.DocumentURI, op func() error) (lsp.DocumentURI, bool, error) {
		span.SetTag("uri", uri)
		before, beforeErr := h.readFile(ctx, uri)
		if beforeErr != nil && !os.IsNotExist(beforeErr) {
			// There is no op that could succeed in this case. (Most
			// commonly occurs when uri refers to a dir, not a file.)
			return uri, false, beforeErr
		}
		err := op()
		after, afterErr := h.readFile(ctx, uri)
		if os.IsNotExist(beforeErr) && os.IsNotExist(afterErr) {
			// File did not exist before or after so nothing has changed.
			return uri, false, err
		} else if afterErr != nil || beforeErr != nil {
			// If an error prevented us from reading the file
			// before or after then we assume the file changed to
			// be conservative.
			return uri, true, err
		}
		return uri, !bytes.Equal(before, after), err
	}

	switch req.Method {
	case "textDocument/didOpen":
		var params lsp.DidOpenTextDocumentParams
		if err := json.Unmarshal(*req.Params, &params); err != nil {
			return "", false, err
		}
		return do(params.TextDocument.URI, func() error {
			overlay.didOpen(&params)
			return nil
		})

	case "textDocument/didChange":
		var params lsp.DidChangeTextDocumentParams
		if err := json.Unmarshal(*req.Params, &params); err != nil {
			return "", false, err
		}
		return do(params.TextDocument.URI, func() error {
			return overlay.didChange(&params)
		})

	case "textDocument/didClose":
		var params lsp.DidCloseTextDocumentParams
		if err := json.Unmarshal(*req.Params, &params); err != nil {
			return "", false, err
		}
		return do(params.TextDocument.URI, func() error {
			overlay.didClose(&params)
			return nil
		})

	case "textDocument/didSave":
		// no-op
		return "", false, nil

	default:
		panic("unexpected file system request method: " + req.Method)
	}
}

// overlay owns the overlay filesystem, as well as handling LSP filesystem
// requests.
type overlay struct {
	mu sync.Mutex
	m  map[string][]byte
}

func newOverlay() *overlay {
	return &overlay{m: make(map[string][]byte)}
}

// FS returns a vfs for the overlay.
func (h *overlay) FS() ctxvfs.FileSystem {
	return ctxvfs.Sync(&h.mu, ctxvfs.Map(h.m))
}

func (h *overlay) didOpen(params *lsp.DidOpenTextDocumentParams) {
	h.set(params.TextDocument.URI, []byte(params.TextDocument.Text))
}

func (h *overlay) didChange(params *lsp.DidChangeTextDocumentParams) error {
	contents, found := h.get(params.TextDocument.URI)
	if !found {
		return fmt.Errorf("received textDocument/didChange for unknown file %q", params.TextDocument.URI)
	}

	for _, change := range params.ContentChanges {
		if change.Range == nil && change.RangeLength == 0 {
			contents = []byte(change.Text) // new full content
			continue
		}
		start, ok, why := offsetForPosition(contents, change.Range.Start)
		if !ok {
			return fmt.Errorf("received textDocument/didChange for invalid position %q on %q: %s", change.Range.Start, params.TextDocument.URI, why)
		}
		var end int
		if change.RangeLength != 0 {
			end = start + int(change.RangeLength)
		} else {
			// RangeLength not specified, work it out from Range.End
			end, ok, why = offsetForPosition(contents, change.Range.End)
			if !ok {
				return fmt.Errorf("received textDocument/didChange for invalid position %q on %q: %s", change.Range.Start, params.TextDocument.URI, why)
			}
		}
		if start < 0 || end >= len(contents) || end < start {
			return fmt.Errorf("received textDocument/didChange for out of range position %q on %q", change.Range, params.TextDocument.URI)
		}
		// Try avoid doing too many allocations, so use bytes.Buffer
		b := &bytes.Buffer{}
		b.Grow(start + len(change.Text) + len(contents) - end)
		b.Write(contents[:start])
		b.WriteString(change.Text)
		b.Write(contents[end:])
		contents = b.Bytes()
	}
	h.set(params.TextDocument.URI, contents)
	return nil
}

func (h *overlay) didClose(params *lsp.DidCloseTextDocumentParams) {
	h.del(params.TextDocument.URI)
}

<<<<<<< HEAD
func uriToOverlayPath(uri string) string {
	if utils.IsURI(uri) {
		return strings.TrimPrefix(utils.UriToPath(uri), "/")
=======
func uriToOverlayPath(uri lsp.DocumentURI) string {
	if isFileURI(uri) {
		return strings.TrimPrefix(uriToFilePath(uri), "/")
>>>>>>> 28d7a692
	}
	return string(uri)
}

func (h *overlay) get(uri lsp.DocumentURI) (contents []byte, found bool) {
	path := uriToOverlayPath(uri)
	h.mu.Lock()
	contents, found = h.m[path]
	h.mu.Unlock()
	return
}

func (h *overlay) set(uri lsp.DocumentURI, contents []byte) {
	path := uriToOverlayPath(uri)
	h.mu.Lock()
	h.m[path] = contents
	h.mu.Unlock()
}

func (h *overlay) del(uri lsp.DocumentURI) {
	path := uriToOverlayPath(uri)
	h.mu.Lock()
	delete(h.m, path)
	h.mu.Unlock()
}

<<<<<<< HEAD
func (h *HandlerShared) FilePath(uri string) string {
	path := utils.UriToPath(uri)
=======
func (h *HandlerShared) FilePath(uri lsp.DocumentURI) string {
	path := uriToFilePath(uri)
>>>>>>> 28d7a692
	if !strings.HasPrefix(path, "/") {
		panic(fmt.Sprintf("bad uri %q (path %q MUST have leading slash; it can't be relative)", uri, path))
	}
	return path
}

func (h *HandlerShared) readFile(ctx context.Context, uri lsp.DocumentURI) ([]byte, error) {
	if !isFileURI(uri) {
		return nil, &os.PathError{Op: "Open", Path: string(uri), Err: errors.New("unable to read out-of-workspace resource from virtual file system")}
	}
	h.Mu.Lock()
	fs := h.FS
	h.Mu.Unlock()
	path := h.FilePath(uri)
	contents, err := ctxvfs.ReadFile(ctx, fs, path)
	if os.IsNotExist(err) {
		if _, ok := err.(*os.PathError); !ok {
			err = &os.PathError{Op: "Open", Path: path, Err: err}
		}
	}
	return contents, err
}

// AtomicFS wraps a ctxvfs.NameSpace but is safe for concurrent calls to Bind
// while doing FS operations. It is optimized for "ReadMostly" use-case. IE
// Bind is a relatively rare call compared to actual FS operations.
type AtomicFS struct {
	mu sync.Mutex   // serialize calls to Bind (ie only used by writers)
	v  atomic.Value // stores the ctxvfs.NameSpace
}

// NewAtomicFS returns an AtomicFS with an empty wrapped ctxvfs.NameSpace
func NewAtomicFS() *AtomicFS {
	fs := &AtomicFS{}
	fs.v.Store(make(ctxvfs.NameSpace))
	return fs
}

// Bind wraps ctxvfs.NameSpace.Bind
func (a *AtomicFS) Bind(old string, newfs ctxvfs.FileSystem, new string, mode ctxvfs.BindMode) {
	// We do copy-on-write
	a.mu.Lock()
	defer a.mu.Unlock()

	fs1 := a.v.Load().(ctxvfs.NameSpace)
	fs2 := make(ctxvfs.NameSpace)
	for k, v := range fs1 {
		fs2[k] = v
	}
	fs2.Bind(old, newfs, new, mode)
	a.v.Store(fs2)
}

func (*AtomicFS) String() string {
	return "atomicfs"
}

// Open wraps ctxvfs.NameSpace.Open
func (a *AtomicFS) Open(ctx context.Context, path string) (ctxvfs.ReadSeekCloser, error) {
	fs := a.v.Load().(ctxvfs.NameSpace)
	return fs.Open(ctx, path)
}

// Stat wraps ctxvfs.NameSpace.Stat
func (a *AtomicFS) Stat(ctx context.Context, path string) (os.FileInfo, error) {
	fs := a.v.Load().(ctxvfs.NameSpace)
	return fs.Stat(ctx, path)
}

// Lstat wraps ctxvfs.NameSpace.Lstat
func (a *AtomicFS) Lstat(ctx context.Context, path string) (os.FileInfo, error) {
	fs := a.v.Load().(ctxvfs.NameSpace)
	return fs.Lstat(ctx, path)
}

// ReadDir wraps ctxvfs.NameSpace.ReadDir
func (a *AtomicFS) ReadDir(ctx context.Context, path string) ([]os.FileInfo, error) {
	fs := a.v.Load().(ctxvfs.NameSpace)
	return fs.ReadDir(ctx, path)
}<|MERGE_RESOLUTION|>--- conflicted
+++ resolved
@@ -162,15 +162,9 @@
 	h.del(params.TextDocument.URI)
 }
 
-<<<<<<< HEAD
-func uriToOverlayPath(uri string) string {
+func uriToOverlayPath(uri lsp.DocumentURI) string {
 	if utils.IsURI(uri) {
 		return strings.TrimPrefix(utils.UriToPath(uri), "/")
-=======
-func uriToOverlayPath(uri lsp.DocumentURI) string {
-	if isFileURI(uri) {
-		return strings.TrimPrefix(uriToFilePath(uri), "/")
->>>>>>> 28d7a692
 	}
 	return string(uri)
 }
@@ -197,13 +191,8 @@
 	h.mu.Unlock()
 }
 
-<<<<<<< HEAD
-func (h *HandlerShared) FilePath(uri string) string {
+func (h *HandlerShared) FilePath(uri lsp.DocumentURI) string {
 	path := utils.UriToPath(uri)
-=======
-func (h *HandlerShared) FilePath(uri lsp.DocumentURI) string {
-	path := uriToFilePath(uri)
->>>>>>> 28d7a692
 	if !strings.HasPrefix(path, "/") {
 		panic(fmt.Sprintf("bad uri %q (path %q MUST have leading slash; it can't be relative)", uri, path))
 	}
@@ -211,7 +200,7 @@
 }
 
 func (h *HandlerShared) readFile(ctx context.Context, uri lsp.DocumentURI) ([]byte, error) {
-	if !isFileURI(uri) {
+	if !utils.IsURI(uri) {
 		return nil, &os.PathError{Op: "Open", Path: string(uri), Err: errors.New("unable to read out-of-workspace resource from virtual file system")}
 	}
 	h.Mu.Lock()
