--- conflicted
+++ resolved
@@ -492,101 +492,4 @@
 	if !(isNoGoError || !isMultiplePackageError(err) || strings.HasPrefix(pkg, "github.com/golang/go/test/")) {
 		log.Printf("skipping possible package %s: %s", pkg, err)
 	}
-<<<<<<< HEAD
-}
-
-// listPkgsUnderDir is buildutil.ExpandPattern(ctxt, []string{dir +
-// "/..."}). The implementation is modified from the upstream
-// buildutil.ExpandPattern so we can be much faster. buildutil.ExpandPattern
-// looks at all directories under GOPATH if there is a `...` pattern. This
-// instead only explores the directories under dir. In future
-// buildutil.ExpandPattern may be more performant (there are TODOs for it).
-func listPkgsUnderDir(ctxt *build.Context, dir string) []string {
-	ch := make(chan string)
-
-	var wg sync.WaitGroup
-	for _, root := range ctxt.SrcDirs() {
-		root := root
-		wg.Add(1)
-		go func() {
-			allPackages(ctxt, root, dir, ch)
-			wg.Done()
-		}()
-	}
-	go func() {
-		wg.Wait()
-		close(ch)
-	}()
-
-	var pkgs []string
-	for p := range ch {
-		pkgs = append(pkgs, p)
-	}
-	sort.Strings(pkgs)
-	return pkgs
-}
-
-// We use a process-wide counting semaphore to limit
-// the number of parallel calls to ReadDir.
-var ioLimit = make(chan bool, 20)
-
-// allPackages is from tools/go/buildutil. We don't use the exported method
-// since it doesn't allow searching from a directory. We need from a specific
-// directory for performance on large GOPATHs.
-func allPackages(ctxt *build.Context, root, start string, ch chan<- string) {
-	root = path.Clean(root)
-	start = path.Clean(start)
-
-	if PathHasPrefix(root, start) {
-		// If we are a child of start, we can just start at the
-		// root. A concrete example of this happening is when
-		// root=/goroot/src and start=/goroot
-		start = root
-	}
-
-	if !PathHasPrefix(start, root) {
-		return
-	}
-
-	var wg sync.WaitGroup
-
-	var walkDir func(dir string)
-	walkDir = func(dir string) {
-		// Avoid .foo, _foo, and testdata directory trees.
-		base := path.Base(dir)
-		if base == "" || base[0] == '.' || base[0] == '_' || base == "testdata" {
-			return
-		}
-
-		pkg := PathTrimPrefix(dir, root)
-
-		// Prune search if we encounter any of these import paths.
-		switch pkg {
-		case "builtin":
-			return
-		}
-
-		if pkg != "" {
-			ch <- pkg
-		}
-
-		ioLimit <- true
-		files, _ := buildutil.ReadDir(ctxt, dir)
-		<-ioLimit
-		for _, fi := range files {
-			fi := fi
-			if fi.IsDir() {
-				wg.Add(1)
-				go func() {
-					walkDir(buildutil.JoinPath(ctxt, dir, fi.Name()))
-					wg.Done()
-				}()
-			}
-		}
-	}
-
-	walkDir(start)
-	wg.Wait()
-=======
->>>>>>> 22a36f2b
 }